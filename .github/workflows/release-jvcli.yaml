name: Release Python Package

on:
  push:
    branches:
      - main

permissions:
  contents: write

jobs:
  check-version:
    name: Check Package Version
    runs-on: ubuntu-latest
    outputs:
      version_changed: ${{ steps.check.outputs.version_changed }}
      new_version: ${{ steps.check.outputs.new_version }}
    steps:
      - name: Checkout repository
        uses: actions/checkout@v4

      - name: Get previous version from Git tags
        id: get_previous_version
        run: |
          VERSION_TAG=$(git tag --list "v*" --sort=-v:refname | head -n 1 | sed 's/^v//')
          echo "previous_version=${VERSION_TAG:-0.0.0}" >> $GITHUB_ENV
<<<<<<< HEAD
          echo "Previous version: $VERSION_TAG"
=======
          echo "previous_version=${VERSION_TAG:-0.0.0}" >> $GITHUB_OUTPUT
>>>>>>> 3acac993

      - name: Get current version from __init__.py
        id: check
        run: |
          CURRENT_VERSION=$(grep -oP '__version__\s*=\s*"\K[^"]+' jvcli/__init__.py)
          echo "Detected package version: $CURRENT_VERSION"
          echo "new_version=$CURRENT_VERSION" >> $GITHUB_ENV
          echo "new_version=$CURRENT_VERSION" >> $GITHUB_OUTPUT

          if [ "$CURRENT_VERSION" != "$previous_version" ]; then
            echo "version_changed=true" >> $GITHUB_ENV
<<<<<<< HEAD
            echo "Version changed from $VERSION_TAG to $CURRENT_VERSION"
          else
            echo "version_changed=false" >> $GITHUB_ENV
            echo "Version did not change"
=======
            echo "version_changed=true" >> $GITHUB_OUTPUT
          else
            echo "version_changed=false" >> $GITHUB_ENV
            echo "version_changed=false" >> $GITHUB_OUTPUT
>>>>>>> 3acac993
          fi

  publish:
    name: Publish Package & Create Release
    needs: check-version
    if: ${{ needs.check-version.outputs.version_changed == 'true' }}
    runs-on: ubuntu-latest
    environment: release
    steps:
      - name: Checkout repository
        uses: actions/checkout@v4

      - name: Set up Python
        uses: actions/setup-python@v4
        with:
          python-version: '3.10'

      - name: Install build dependencies
        run: |
          python -m pip install --upgrade pip setuptools wheel twine

      - name: Build package
        run: python setup.py sdist bdist_wheel

      - name: Publish to PyPI
        env:
          TWINE_USERNAME: __token__
          TWINE_PASSWORD: ${{ secrets.PYPI_PASSWORD }}
        run: |
          twine upload dist/*

      - name: Create GitHub Release
        env:
          GH_TOKEN: ${{ secrets.GITHUB_TOKEN }}
        run: |
          gh release create v${{ needs.check-version.outputs.new_version }} dist/* --title "Release v${{ needs.check-version.outputs.new_version }}" --notes "Automated release for version v${{ needs.check-version.outputs.new_version }}."<|MERGE_RESOLUTION|>--- conflicted
+++ resolved
@@ -24,11 +24,8 @@
         run: |
           VERSION_TAG=$(git tag --list "v*" --sort=-v:refname | head -n 1 | sed 's/^v//')
           echo "previous_version=${VERSION_TAG:-0.0.0}" >> $GITHUB_ENV
-<<<<<<< HEAD
           echo "Previous version: $VERSION_TAG"
-=======
           echo "previous_version=${VERSION_TAG:-0.0.0}" >> $GITHUB_OUTPUT
->>>>>>> 3acac993
 
       - name: Get current version from __init__.py
         id: check
@@ -40,17 +37,14 @@
 
           if [ "$CURRENT_VERSION" != "$previous_version" ]; then
             echo "version_changed=true" >> $GITHUB_ENV
-<<<<<<< HEAD
             echo "Version changed from $VERSION_TAG to $CURRENT_VERSION"
           else
             echo "version_changed=false" >> $GITHUB_ENV
             echo "Version did not change"
-=======
             echo "version_changed=true" >> $GITHUB_OUTPUT
           else
             echo "version_changed=false" >> $GITHUB_ENV
             echo "version_changed=false" >> $GITHUB_OUTPUT
->>>>>>> 3acac993
           fi
 
   publish:

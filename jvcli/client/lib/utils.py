"""This module contains utility functions for the JVCLI client."""

import base64
import json
import os
from importlib.util import module_from_spec, spec_from_file_location
from io import BytesIO
from typing import Any, Callable, Dict, List, Optional

import requests
import streamlit as st
import yaml
from PIL import Image

JIVAS_BASE_URL = os.environ.get("JIVAS_BASE_URL", "http://localhost:8000")


def load_function(file_path: str, function_name: str, **kwargs: Any) -> Callable:
    """Dynamically loads and returns a function from a Python file, with optional keyword arguments."""

    if not os.path.exists(file_path):
        raise FileNotFoundError(f"No file found at {file_path}")

    # Get the module name from the file name
    module_name = os.path.splitext(os.path.basename(file_path))[0]

    # Load the module specification
    spec = spec_from_file_location(module_name, file_path)
    if spec is None:
        raise ImportError(f"Could not load specification for module {module_name}")

    # Create the module
    module = module_from_spec(spec)
    if spec.loader is None:
        raise ImportError(f"Could not load module {module_name}")

    # Execute the module
    spec.loader.exec_module(module)

    # Get the function
    if not hasattr(module, function_name):
        raise AttributeError(f"Function '{function_name}' not found in {file_path}")

    func = getattr(module, function_name)

    # Ensure the returned callable can accept any kwargs passed to it
    def wrapped_func(*args: Any, **func_kwargs: Any) -> Any:
        return func(*args, **{**kwargs, **func_kwargs})

    return wrapped_func


def call_api(
    endpoint: str,
    method: str = "POST",
    headers: Optional[Dict] = None,
    json_data: Optional[Dict] = None,
    files: Optional[List] = None,
    data: Optional[Dict] = None,
) -> Optional[requests.Response]:
    """Generic function to call an API endpoint."""

    if not endpoint.startswith("http"):
        endpoint = f"{JIVAS_BASE_URL}/{endpoint}"

<<<<<<< HEAD
    endpoint = f"{JIVAS_BASE_URL}/walker/list_agents"
=======
    ctx = get_user_info()  # Assumes a function that fetches user info
>>>>>>> f3b05738

    if ctx.get("token"):
        try:
            headers = headers or {}
            headers["Authorization"] = f"Bearer {ctx['token']}"

            response = requests.request(
                method=method,
                url=endpoint,
                headers=headers,
                json=json_data,
                files=files,
                data=data,
            )

            if response.status_code == 401:
                st.session_state.EXPIRATION = ""
                return None

            return response

        except Exception as e:
            st.session_state.EXPIRATION = ""
            st.write(e)

    return None


def call_action_walker_exec(
    agent_id: str,
    module_root: str,
    walker: str,
    args: Optional[Dict] = None,
    files: Optional[List] = None,
    headers: Optional[Dict] = None,
) -> list:
    """Call the API to execute a walker action for a given agent."""

    endpoint = f"{JIVAS_BASE_URL}/action/walker"

<<<<<<< HEAD
    endpoint = f"{JIVAS_BASE_URL}/walker/list_actions"
=======
    # Create form data
    data = {"agent_id": agent_id, "module_root": module_root, "walker": walker}
>>>>>>> f3b05738

    if args:
        data["args"] = json.dumps(args)

    file_list = []

    if files:
        for file in files:
            file_list.append(("attachments", (file[0], file[1], file[2])))

    response = call_api(endpoint, headers=headers, data=data, files=file_list)

    if response is not None and response.status_code == 200:
        result = response.json()
        return result if result else []

    return []


<<<<<<< HEAD
def call_get_action(agent_id: str, action_id: str) -> list:
    """Call the API to get a specific action for a given agent."""

    ctx = get_user_info()

    endpoint = f"{JIVAS_BASE_URL}/walker/get_action"
=======
def call_healthcheck(agent_id: str, headers: Optional[Dict] = None) -> Optional[dict]:
    """Call the API to check the health of an agent."""
    endpoint = "walker/healthcheck"
    json_data = {"agent_id": agent_id}
    response = call_api(endpoint, headers=headers, json_data=json_data)
>>>>>>> f3b05738

    if response is not None and response.status_code in [200, 501, 503]:
        result = response.json()
        reports = result.get("reports", [])
        return reports[0] if reports else {}

    return {}


def call_list_agents(headers: Optional[Dict] = None) -> list:
    """Call the API to list agents."""
    endpoint = "walker/list_agents"
    json_data = {"reporting": True}
    response = call_api(endpoint, headers=headers, json_data=json_data)

    if response is not None and response.status_code == 200:
        result = response.json()
        reports = result.get("reports", [])
        return [
            {"id": agent.get("id", ""), "label": agent.get("name", "")}
            for agent in reports
        ]

    return []


<<<<<<< HEAD
def call_update_action(agent_id: str, action_id: str, action_data: dict) -> dict:
    """Call the API to update a specific action for a given agent."""

    ctx = get_user_info()

    endpoint = f"{JIVAS_BASE_URL}/walker/update_action"
=======
def call_get_agent(agent_id: str, headers: Optional[Dict] = None) -> dict:
    """Call the API to get details of a specific agent."""
    endpoint = "walker/get_agent"
    json_data = {"agent_id": agent_id}
    response = call_api(endpoint, headers=headers, json_data=json_data)
>>>>>>> f3b05738

    if response is not None and response.status_code == 200:
        result = response.json()
        reports = result.get("reports", [])
        return reports[0] if reports else {}

    return {}


<<<<<<< HEAD
def call_action_walker_exec(
    agent_id: str,
    module_root: str,
    walker: str,
    args: Optional[Dict] = None,
    files: Optional[List] = None,
    headers: Optional[Dict] = None,
) -> list:
    """Call the API to execute a walker action for a given agent."""

    ctx = get_user_info()

    endpoint = f"{JIVAS_BASE_URL}/action/walker"

    if ctx.get("token"):
        try:
            headers = headers if headers else {}
            headers["Authorization"] = "Bearer " + ctx["token"]

            # Create form data
            data = {"agent_id": agent_id, "module_root": module_root, "walker": walker}

            if args:
                data["args"] = json.dumps(args)
=======
def call_list_actions(agent_id: str, headers: Optional[Dict] = None) -> list:
    """Call the API to list actions for a given agent."""
    endpoint = "walker/list_actions"
    json_data = {"agent_id": agent_id}
    response = call_api(endpoint, headers=headers, json_data=json_data)
>>>>>>> f3b05738

    if response is not None and response.status_code == 200:
        result = response.json()
        reports = result.get("reports", [])
        return reports[0] if reports else []

    return []


def call_get_action(
    agent_id: str, action_id: str, headers: Optional[Dict] = None
) -> dict:
    """Call the API to get a specific action for a given agent."""
    endpoint = "walker/get_action"
    json_data = {"agent_id": agent_id, "action_id": action_id}
    response = call_api(endpoint, headers=headers, json_data=json_data)

    if response is not None and response.status_code == 200:
        result = response.json()
        reports = result.get("reports", [])
        return reports[0] if reports else {}

    return {}


def call_update_action(
    agent_id: str, action_id: str, action_data: dict, headers: Optional[Dict] = None
) -> dict:
    """Call the API to update a specific action for a given agent."""
    endpoint = "walker/update_action"
    json_data = {
        "agent_id": agent_id,
        "action_id": action_id,
        "action_data": action_data,
    }
    response = call_api(endpoint, headers=headers, json_data=json_data)

    if response is not None and response.status_code == 200:
        result = response.json()
        reports = result.get("reports", [])
        return reports[0] if reports else {}

    return {}

<<<<<<< HEAD
    endpoint = f"{JIVAS_BASE_URL}/walker/import_agent"
=======
>>>>>>> f3b05738

def call_update_agent(
    agent_id: str, agent_data: dict, headers: Optional[Dict] = None
) -> dict:
    """Call the API to update a specific agent."""
    endpoint = "walker/update_agent"
    json_data = {"agent_id": agent_id, "agent_data": agent_data}
    response = call_api(endpoint, headers=headers, json_data=json_data)

    if response is not None and response.status_code == 200:
        result = response.json()
        reports = result.get("reports", [])
        return reports[0] if reports else {}

    return {}


def call_import_agent(descriptor: str, headers: Optional[Dict] = None) -> list:
    """Call the API to import an agent."""
    endpoint = "walker/import_agent"
    json_data = {"descriptor": descriptor}
    response = call_api(endpoint, headers=headers, json_data=json_data)

    if response is not None and response.status_code == 200:
        result = response.json()
        reports = result.get("reports", [])
        return reports[0] if reports else []

    return []


def get_user_info() -> dict:
    """Get user information from the session state."""
    return {
        "root_id": st.session_state.get("ROOT_ID", ""),
        "token": st.session_state.get("TOKEN", ""),
        "expiration": st.session_state.get("EXPIRATION", ""),
    }


def decode_base64_image(base64_string: str) -> Image:
    """Decode a base64 string into an image."""
    # Decode the base64 string
    image_data = base64.b64decode(base64_string)

    # Create a bytes buffer from the decoded bytes
    image_buffer = BytesIO(image_data)

    # Open the image using PIL
    return Image.open(image_buffer)


class LongStringDumper(yaml.SafeDumper):
    """Custom YAML dumper to handle long strings."""

    def represent_scalar(
        self, tag: str, value: str, style: Optional[str] = None
    ) -> yaml.ScalarNode:
        """Represent scalar values, using block style for long strings."""
        # Replace any escape sequences to format the output as desired
        if (
            len(value) > 150 or "\n" in value
        ):  # Adjust the threshold for long strings as needed
            style = "|"
            # converts all newline escapes to actual representations
            value = "\n".join([line.rstrip() for line in value.split("\n")])
        else:
            # converts all newline escapes to actual representations
            value = "\n".join([line.rstrip() for line in value.split("\n")]).rstrip()

        return super().represent_scalar(tag, value, style)


def jac_yaml_dumper(
    data: Any,
    indent: int = 2,
    default_flow_style: bool = False,
    allow_unicode: bool = True,
    sort_keys: bool = False,
) -> str:
    """Dumps YAML data using LongStringDumper with customizable options."""
    return yaml.dump(
        data,
        Dumper=LongStringDumper,
        indent=indent,
        default_flow_style=default_flow_style,
        allow_unicode=allow_unicode,
        sort_keys=sort_keys,
    )<|MERGE_RESOLUTION|>--- conflicted
+++ resolved
@@ -63,11 +63,7 @@
     if not endpoint.startswith("http"):
         endpoint = f"{JIVAS_BASE_URL}/{endpoint}"
 
-<<<<<<< HEAD
-    endpoint = f"{JIVAS_BASE_URL}/walker/list_agents"
-=======
     ctx = get_user_info()  # Assumes a function that fetches user info
->>>>>>> f3b05738
 
     if ctx.get("token"):
         try:
@@ -108,12 +104,8 @@
 
     endpoint = f"{JIVAS_BASE_URL}/action/walker"
 
-<<<<<<< HEAD
-    endpoint = f"{JIVAS_BASE_URL}/walker/list_actions"
-=======
     # Create form data
     data = {"agent_id": agent_id, "module_root": module_root, "walker": walker}
->>>>>>> f3b05738
 
     if args:
         data["args"] = json.dumps(args)
@@ -133,20 +125,11 @@
     return []
 
 
-<<<<<<< HEAD
-def call_get_action(agent_id: str, action_id: str) -> list:
-    """Call the API to get a specific action for a given agent."""
-
-    ctx = get_user_info()
-
-    endpoint = f"{JIVAS_BASE_URL}/walker/get_action"
-=======
 def call_healthcheck(agent_id: str, headers: Optional[Dict] = None) -> Optional[dict]:
     """Call the API to check the health of an agent."""
     endpoint = "walker/healthcheck"
     json_data = {"agent_id": agent_id}
     response = call_api(endpoint, headers=headers, json_data=json_data)
->>>>>>> f3b05738
 
     if response is not None and response.status_code in [200, 501, 503]:
         result = response.json()
@@ -173,61 +156,25 @@
     return []
 
 
-<<<<<<< HEAD
-def call_update_action(agent_id: str, action_id: str, action_data: dict) -> dict:
-    """Call the API to update a specific action for a given agent."""
-
-    ctx = get_user_info()
-
-    endpoint = f"{JIVAS_BASE_URL}/walker/update_action"
-=======
 def call_get_agent(agent_id: str, headers: Optional[Dict] = None) -> dict:
     """Call the API to get details of a specific agent."""
     endpoint = "walker/get_agent"
     json_data = {"agent_id": agent_id}
     response = call_api(endpoint, headers=headers, json_data=json_data)
->>>>>>> f3b05738
-
-    if response is not None and response.status_code == 200:
-        result = response.json()
-        reports = result.get("reports", [])
-        return reports[0] if reports else {}
-
-    return {}
-
-
-<<<<<<< HEAD
-def call_action_walker_exec(
-    agent_id: str,
-    module_root: str,
-    walker: str,
-    args: Optional[Dict] = None,
-    files: Optional[List] = None,
-    headers: Optional[Dict] = None,
-) -> list:
-    """Call the API to execute a walker action for a given agent."""
-
-    ctx = get_user_info()
-
-    endpoint = f"{JIVAS_BASE_URL}/action/walker"
-
-    if ctx.get("token"):
-        try:
-            headers = headers if headers else {}
-            headers["Authorization"] = "Bearer " + ctx["token"]
-
-            # Create form data
-            data = {"agent_id": agent_id, "module_root": module_root, "walker": walker}
-
-            if args:
-                data["args"] = json.dumps(args)
-=======
+
+    if response is not None and response.status_code == 200:
+        result = response.json()
+        reports = result.get("reports", [])
+        return reports[0] if reports else {}
+
+    return {}
+
+
 def call_list_actions(agent_id: str, headers: Optional[Dict] = None) -> list:
     """Call the API to list actions for a given agent."""
     endpoint = "walker/list_actions"
     json_data = {"agent_id": agent_id}
     response = call_api(endpoint, headers=headers, json_data=json_data)
->>>>>>> f3b05738
 
     if response is not None and response.status_code == 200:
         result = response.json()
@@ -272,10 +219,6 @@
 
     return {}
 
-<<<<<<< HEAD
-    endpoint = f"{JIVAS_BASE_URL}/walker/import_agent"
-=======
->>>>>>> f3b05738
 
 def call_update_agent(
     agent_id: str, agent_data: dict, headers: Optional[Dict] = None
